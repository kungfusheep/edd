--- conflicted
+++ resolved
@@ -31,12 +31,8 @@
 			Name: "Connection Operations",
 			Commands: []HelpCommand{
 				{"c/C", "Connect nodes (C for continuous)"},
-<<<<<<< HEAD
 				{"i/I", "Insert connection (I for continuous)"},
 				{"v", "Toggle activation (sequence diagrams)"},
-=======
-				{"i", "Insert connection (sequence diagrams)"},
->>>>>>> 79ec8c48
 			},
 		},
 		{
